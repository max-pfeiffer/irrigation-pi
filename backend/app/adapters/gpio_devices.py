--- conflicted
+++ resolved
@@ -8,11 +8,7 @@
     """Relay which is triggered by GPIO pins."""
 
     def __init__(self, pin: Union[int, str]):
-<<<<<<< HEAD
-        """Initialize object.
-=======
         """Initialize relay object.
->>>>>>> eba7f4f0
 
         :param Union[int, str] pin:
         """
