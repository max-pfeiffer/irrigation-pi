"""FastAPI application."""
from contextlib import asynccontextmanager

from apscheduler.schedulers.asyncio import AsyncIOScheduler
from fastapi import FastAPI, Request, status
<<<<<<< HEAD
=======
from fastapi.concurrency import run_in_threadpool
from fastapi.middleware.cors import CORSMiddleware
>>>>>>> 638577ae
from fastapi.responses import RedirectResponse
from furl import furl

from app.api.v1.api import api_router

<<<<<<< HEAD

@asynccontextmanager
async def lifespan(app: FastAPI):
    """Lifespan context."""
    app.state.scheduler = AsyncIOScheduler()
    try:
        app.state.scheduler.start()
        yield
    finally:
        app.state.scheduler.shutdown()
=======
app = FastAPI()
app.add_middleware(
    CORSMiddleware,
    allow_origins=["http://localhost:8100"],
    allow_credentials=True,
    allow_methods=["*"],
    allow_headers=["*"],
)
app.add_middleware(SchedulerMiddleware, scheduler=scheduler)
>>>>>>> 638577ae


app = FastAPI(lifespan=lifespan)


@app.get("/", include_in_schema=False)
def redirect_to_autodocs(request: Request) -> RedirectResponse:
    """Home Page of the application.

    :param Request request:
    :return: RedirectResponse
    """
    furl_item: furl = furl(request.base_url)
    furl_item.path /= app.docs_url
    return RedirectResponse(
        furl_item.url, status_code=status.HTTP_301_MOVED_PERMANENTLY
    )


app.include_router(api_router, prefix="/v1")
<|MERGE_RESOLUTION|>--- conflicted
+++ resolved
@@ -3,17 +3,21 @@
 
 from apscheduler.schedulers.asyncio import AsyncIOScheduler
 from fastapi import FastAPI, Request, status
-<<<<<<< HEAD
-=======
-from fastapi.concurrency import run_in_threadpool
 from fastapi.middleware.cors import CORSMiddleware
->>>>>>> 638577ae
 from fastapi.responses import RedirectResponse
 from furl import furl
 
 from app.api.v1.api import api_router
 
-<<<<<<< HEAD
+app = FastAPI()
+app.add_middleware(
+    CORSMiddleware,
+    allow_origins=["http://localhost:8100"],
+    allow_credentials=True,
+    allow_methods=["*"],
+    allow_headers=["*"],
+)
+
 
 @asynccontextmanager
 async def lifespan(app: FastAPI):
@@ -24,17 +28,6 @@
         yield
     finally:
         app.state.scheduler.shutdown()
-=======
-app = FastAPI()
-app.add_middleware(
-    CORSMiddleware,
-    allow_origins=["http://localhost:8100"],
-    allow_credentials=True,
-    allow_methods=["*"],
-    allow_headers=["*"],
-)
-app.add_middleware(SchedulerMiddleware, scheduler=scheduler)
->>>>>>> 638577ae
 
 
 app = FastAPI(lifespan=lifespan)
